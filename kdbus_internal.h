--- conflicted
+++ resolved
@@ -124,18 +124,7 @@
 	struct list_head connection_entry;
 };
 
-<<<<<<< HEAD
-/* kdbus message */
-enum kdbus_msg_data_type {
-	KDBUS_MSG_DATA_UNDEFINED,
-	KDBUS_MSG_DATA_MEM,
-};
-
-/* To knock around with for now */
-struct kdbus_test_msg {
-=======
 struct kdbus_kmsg {
->>>>>>> 0a2824f1
 	struct kref kref;
 	struct kdbus_msg msg;
 };
